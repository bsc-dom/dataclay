""" All dataClay exceptions are colected in this file. """


class DataClayException(Exception):
    """Base class for exceptions in this module."""

    pass


##################
# NEW EXCEPTIONS #
##################


##############
# KV Generic #
##############


class AlreadyExistError(DataClayException):
    """<id> already exists."""

    def __init__(self, id):
        self.id = id

    def __str__(self):
        return f"{self.id} already exists"


class DoesNotExistError(DataClayException):
    """<id> does not exist."""

    def __init__(self, id):
        self.id = id

    def __str__(self):
        return f"{self.id} does not exist"


###########
# Account #
###########


class AccountError(DataClayException):
    """Base exception for account errors."""

    def __init__(self, username):
        self.username = username


class AccountInvalidCredentialsError(AccountError):  # TODO: testing
    """A credentials verification returned False. The credentials were invalid"""

    def __str__(self):
        return f"Account {self.username} invalid credentials"


###########
# Dataset #
###########


class DatasetError(DataClayException):
    """Base exception for dataset errors."""

    def __init__(self, dataset_name):
        self.dataset_name = dataset_name


class DatasetIsNotAccessibleError(DatasetError):
    """The dataset is not accessible."""

    def __init__(self, dataset_name, username):
        self.dataset_name = dataset_name
        self.username = username

    def __str__(self):
        return f"Dataset {self.dataset_name} is not accessible by {self.username}"


#########
# Alias #
#########


class AliasError(DataClayException):
    """Base exception for alias errors."""

    def __init__(self, alias_name, dataset_name):
        self.alias_name = alias_name
        self.dataset_name = dataset_name


class AliasDoesNotExistError(AliasError):
    """The alias <alias_name> does not exist in the dataset <dataset_name>"""

    def __str__(self):
        return f"Alias {self.dataset_name}/{self.alias_name} does not exist"


class AliasAlreadyExistError(AliasError):
    """The alias <alias_name> already exists in the dataset <dataset_name>, so you can not define
    it again"""

    def __str__(self):
        return f"Alias {self.dataset_name}/{self.alias_name} already exists"


##########
# Object #
##########


class ObjectError(DataClayException):
    """Base exception for object errors."""

    def __init__(self, object_id):
        self.object_id = object_id


class ObjectNotRegisteredError(ObjectError):
    """The object is not registered in dataClay (one of the ways to register
    an object is by using the function {make_persistent})"""

    def __str__(self):
        return f"Object {self.object_id} is not registered!"


class ObjectWithWrongBackendIdError(ObjectError):  # TODO: testing
    """DataClay had the wrong backend ID stored for the object <object_id>. DataClay will
    automaticaly search for the correct backend."""

    def __init__(self, backend_id, replica_backend_ids):
        self.backend_id = backend_id
        self.replica_backend_ids = replica_backend_ids

    def __str__(self):
        return f"Object {self.object_id} with wrong backend_id!"


class ObjectIsNotVersionError(ObjectError):
    """The object doesn't have an <_dc_meta.original_object_id>, which means that it is
    not a version"""

    def __str__(self):
        return f"Object {self.object_id} is not a version!"


class ObjectIsMasterError(ObjectError):  # TODO: testing
    """The object <object_id> is the master. This means it is registred, it is local and it is not a replica"""

    def __str__(self):
        return f"Object {self.object_id} is the master!"


class ObjectNotFound(ObjectError):
    """The object <object_id> could not be found"""

    def __str__(self):
        return f"Object {self.object_id} not found."


class ObjectStorageError(ObjectError):
    """The object could not be stored"""

    def __str__(self):
        return f"Could not store object {self.object_id}."


###########
# Backend #
###########


class BackendError(DataClayException):
    """Base exception for backend errors."""

    def __init__(self, ee_id):
        self.ee_id = ee_id


class NoOtherBackendsAvailable(BackendError):
    """There are no other backends. This means that there is only one backend running
    or even there are no backend running at all"""

    def __str__(self):
        return f"There are no other backends available"


############
# Dataclay #
############


class DataclayError(DataClayException):
    """Base exception for dataclay errors."""

    def __init__(self, dataclay_id):
        self.dataclay_id = dataclay_id


###############
# Dataclay ID #
###############


class DataclayIdError(DataClayException):
<<<<<<< HEAD
    """Base exception for dataclayId errors."""

    pass
=======
    pass


class DataclayIdDoesNotExistError(DataclayIdError):
    def __str__(self):
        return "Dataclay ID does not exist!"


class DataclayIdAlreadyExistError(DataclayIdError):
    def __str__(self):
        return "Dataclay ID already exist!"
>>>>>>> cf357367
<|MERGE_RESOLUTION|>--- conflicted
+++ resolved
@@ -206,20 +206,6 @@
 
 
 class DataclayIdError(DataClayException):
-<<<<<<< HEAD
     """Base exception for dataclayId errors."""
 
     pass
-=======
-    pass
-
-
-class DataclayIdDoesNotExistError(DataclayIdError):
-    def __str__(self):
-        return "Dataclay ID does not exist!"
-
-
-class DataclayIdAlreadyExistError(DataclayIdError):
-    def __str__(self):
-        return "Dataclay ID already exist!"
->>>>>>> cf357367
