import logging
import socket
import uuid
from typing import Literal, Optional, Annotated

from pydantic import AliasChoices, Field, SecretStr, StringConstraints
from pydantic_settings import BaseSettings, SettingsConfigDict


class BackendSettings(BaseSettings):
    model_config = SettingsConfigDict(
        env_prefix="dataclay_backend_", env_file=".env", secrets_dir="/run/secrets", extra="ignore"
    )
    id: Optional[uuid.UUID] = None
    name: Optional[str] = None
    host: str = socket.gethostbyname(socket.gethostname())
    port: int = 6867
    listen_address: str = "0.0.0.0"
    enable_healthcheck: bool = False


class MetadataSettings(BaseSettings):
    model_config = SettingsConfigDict(
        env_prefix="dataclay_metadata_", env_file=".env", secrets_dir="/run/secrets", extra="ignore"
    )
    host: str = socket.gethostbyname(socket.gethostname())
    port: int = 16587
    listen_address: str = "0.0.0.0"
    enable_healthcheck: bool = False


class ClientSettings(BaseSettings):
    model_config = SettingsConfigDict(
        env_prefix="dc_", env_file=".env", secrets_dir="/run/secrets", extra="ignore"
    )
    password: SecretStr
    username: str
    dataset: str
    local_backend: Optional[str] = None
    dataclay_host: str = Field(
        alias=AliasChoices("dc_host", "dataclay_metadata_host", "dataclay_host")
    )
    dataclay_port: int = Field(
        default=16587, alias=AliasChoices("dc_port", "dataclay_metadata_port", "dataclay_port")
    )


class Settings(BaseSettings):
    model_config = SettingsConfigDict(
        env_prefix="dataclay_", env_file=".env", secrets_dir="/run/secrets", extra="ignore"
    )

    # Other
    dataclay_id: Optional[uuid.UUID] = Field(default=None, alias="dataclay_id")
    storage_path: str = "/data/storage/"
    check_session: bool = False
<<<<<<< HEAD
    thread_pool_max_workers: Optional[int] = None
    healthcheck_max_workers: Optional[int] = None
    loglevel: constr(to_upper=True) = "WARNING"
=======
    thread_pool_workers: Optional[int] = None
    loglevel: Annotated[str, StringConstraints(strip_whitespace=True, to_upper=True)] = "INFO"
>>>>>>> 9dad0e01

    # Timeouts
    grpc_check_alive_timeout: int = 60
    unload_timeout: int = 5
    timeout_channel_ready: int = 5

    # SSL
    ssl_client_trusted_certificates: str = ""
    ssl_client_certificate: str = ""
    ssl_client_key: str = ""
    ssl_target_authority: str = "proxy"
    ssl_target_ee_alias: str = "6867"

    # Memory
    memory_threshold_high: float = 0.75
    memory_threshold_low: float = 0.50
    memory_check_interval: int = 10

    # Root account
    root_password: SecretStr = Field(default="admin", alias="dataclay_password")
    root_username: str = Field(default="admin", alias="dataclay_username")
    root_dataset: str = Field(default="admin", alias="dataclay_dataset")

    # Tracing
    service_name: Optional[str] = None
    tracing: bool = False
    tracing_exporter: Literal["otlp", "jaeger", "zipkin", "none"] = "otlp"
    tracing_host: str = "localhost"
    tracing_port: int = 4317

    # Metrics
    metrics: bool = False
    metrics_exporter: Literal["http", "prometheus", "none"] = "http"
    metrics_host: str = "localhost"
    metrics_port: int = 8000  # 9091 for pushgateway
    metrics_push_interval: int = 10

    # Services
    backend: Optional[BackendSettings] = None
    metadata: Optional[MetadataSettings] = None
    client: Optional[ClientSettings] = None

    # key/value database
    kv_host: Optional[str] = None
    kv_port: int = 6379

    # TODO: Chech that kv_host is not None when calling from backend or metadata.

    # Destination path for traces
    # TRACES_DEST_PATH = os.getcwd()

    # Extrae
    # tracing_enabled = False
    # extrae_starting_task_id = 0
    # pyclay_extrae_wrapper_lib = ""


settings = Settings()


logging.basicConfig(level=settings.loglevel)<|MERGE_RESOLUTION|>--- conflicted
+++ resolved
@@ -54,14 +54,9 @@
     dataclay_id: Optional[uuid.UUID] = Field(default=None, alias="dataclay_id")
     storage_path: str = "/data/storage/"
     check_session: bool = False
-<<<<<<< HEAD
     thread_pool_max_workers: Optional[int] = None
     healthcheck_max_workers: Optional[int] = None
-    loglevel: constr(to_upper=True) = "WARNING"
-=======
-    thread_pool_workers: Optional[int] = None
     loglevel: Annotated[str, StringConstraints(strip_whitespace=True, to_upper=True)] = "INFO"
->>>>>>> 9dad0e01
 
     # Timeouts
     grpc_check_alive_timeout: int = 60
