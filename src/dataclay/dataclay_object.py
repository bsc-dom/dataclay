"""Management of Python Classes.

This module is responsible of management of the Class Objects. A central Python
Metaclass is responsible of Class (not object) instantiation.

Note that this managers also includes most serialization/deserialization code
related to classes and function call parameters.
"""

from __future__ import annotations

import asyncio
import functools
import inspect
import logging
import threading
from collections import ChainMap
from typing import TYPE_CHECKING, Annotated, Any, Optional, Type, TypeVar, get_origin

from dataclay.annotated import LocalOnly, PropertyTransformer
from dataclay.config import get_runtime
<<<<<<< HEAD
from dataclay.event_loop import get_dc_event_loop, run_dc_coroutine
from dataclay.exceptions import (
    AliasDoesNotExistError,
    DoesNotExistError,
    ObjectIsMasterError,
    ObjectNotRegisteredError,
)
=======
from dataclay.event_loop import get_dc_event_loop
from dataclay.exceptions import ObjectIsMasterError, ObjectNotRegisteredError
>>>>>>> cf357367
from dataclay.metadata.kvdata import ObjectMetadata
from dataclay.utils.telemetry import trace

if TYPE_CHECKING:
    from uuid import UUID

try:
    from inspect import get_annotations
except ImportError:
    # This should happen only on Python 3.9, and the package should have been installed
    # (see dependencies on pyproject.toml)
    from get_annotations import get_annotations


DC_PROPERTY_PREFIX = "_dc_property_"
Sentinel = object()


tracer = trace.get_tracer(__name__)
logger = logging.getLogger(__name__)

T = TypeVar("T")


def activemethod(func):
    """Decorator for DataClayObject active methods."""

    @functools.wraps(func)
    async def awrapper(self: DataClayObject, *args, **kwargs):
        try:
            if self._dc_is_local:
                logger.debug(
                    "(%s) Calling async activemethod '%s' locally", self._dc_meta.id, func.__name__
                )
                return await func(self, *args, **kwargs)
            else:
                logger.debug(
                    "(%s) Calling async activemethod '%s' remotely", self._dc_meta.id, func.__name__
                )

                future = asyncio.run_coroutine_threadsafe(
                    get_runtime().call_remote_method(self, func.__name__, args, kwargs),
                    get_dc_event_loop(),
                )
                return await asyncio.wrap_future(future)
        except Exception:
            logger.debug("Error calling activemethod '%s'", func.__name__, exc_info=True)
            raise

    @functools.wraps(func)
    def wrapper(self: DataClayObject, *args, **kwargs):
        try:
            # Example to make __init__ active:
            # if func.__name__ == "__init__" and not self._dc_is_registered:
            #     self.make_persistent()

            if self._dc_is_local:
                logger.debug(
                    "(%s) Calling activemethod '%s' locally", self._dc_meta.id, func.__name__
                )

                # NOTE: Decided to remove reader lock. It is too complex and not necessary, since
                # the method can be executed even if the object is not loaded. The object will be
                # loaded again when accessing the properties.
                # BUG: If the object has non-dc_properties, could be problematic, if the
                # object is unloaded while executing the method.
                return func(self, *args, **kwargs)
            else:
                logger.debug(
                    "(%s) Calling activemethod '%s' remotely", self._dc_meta.id, func.__name__
                )
                return asyncio.run_coroutine_threadsafe(
                    get_runtime().call_remote_method(self, func.__name__, args, kwargs),
                    get_dc_event_loop(),
                ).result()
        except Exception:
            logger.debug("Error calling activemethod '%s'", func.__name__, exc_info=True)
            raise

    if inspect.iscoroutinefunction(func):
        awrapper._is_activemethod = True
        return awrapper
    else:
        wrapper._is_activemethod = True
        return wrapper


class DataClayProperty:
    __slots__ = "name", "dc_property_name", "default_value", "transformer"

    def __init__(
        self,
        name: str,
        default_value: Any = Sentinel,
        transformer: PropertyTransformer = None,
    ):
        self.name = name
        self.dc_property_name = DC_PROPERTY_PREFIX + name
        self.default_value = default_value
        self.transformer = transformer

    def __get__(self, instance: DataClayObject, owner):
        """
        | is_local | is_load |
        | True     | True    |  B (heap) or C (not persistent)
        | True     | False   |  B (stored)
        | False    | True    |  -
        | False    | False   |  B (remote) or C (persistent)
        """
        logger.debug(
            "(%s) Getting dc_property '%s.%s'",
            instance._dc_meta.id,
            instance.__class__.__name__,
            self.name,
        )

        if instance._dc_is_local:
            logger.debug("(%s) Calling local __getattribute__", instance._dc_meta.id)
            # If the object is local and loaded, we can access the attribute directly
            if not instance._dc_is_loaded:
                # NOTE: Should be called from another thread.
                # Should only happen inside activemethods.
                assert get_dc_event_loop()._thread_id != threading.get_ident()
                asyncio.run_coroutine_threadsafe(
                    get_runtime().data_manager.load_object(instance), get_dc_event_loop()
                ).result()
            try:
                attr = getattr(instance, self.dc_property_name)
            except AttributeError as e:
                if self.default_value is Sentinel:
                    e.args = (e.args[0].replace(self.dc_property_name, self.name),)
                    raise e
                return self.default_value
            if self.transformer is None:
                return attr
            else:
                return self.transformer.getter(attr)
        else:
            logger.debug("(%s) Calling remote __getattribute__", instance._dc_meta.id)
            assert get_dc_event_loop()._thread_id != threading.get_ident()
            return asyncio.run_coroutine_threadsafe(
                get_runtime().call_remote_method(instance, "__getattribute__", (self.name,), {}),
                get_dc_event_loop(),
            ).result()

    def __set__(self, instance: DataClayObject, value):
        """Setter for the dataClay property

        See the __get__ method for the basic behavioural explanation.
        """
        logger.debug(
            "(%s) Setting dc_property '%s.%s'",
            instance._dc_meta.id,
            instance.__class__.__name__,
            self.name,
        )

        if instance._dc_is_local:
            logger.debug("(%s) Calling local __setattr__", instance._dc_meta.id)
            if not instance._dc_is_loaded:
                assert get_dc_event_loop()._thread_id != threading.get_ident()
                asyncio.run_coroutine_threadsafe(
                    get_runtime().data_manager.load_object(instance), get_dc_event_loop()
                ).result()
            if self.transformer is not None:
                value = self.transformer.setter(value)
            setattr(instance, self.dc_property_name, value)
        else:
            logger.debug("(%s) Calling remote __setattr__", instance._dc_meta.id)
            assert get_dc_event_loop()._thread_id != threading.get_ident()
            return asyncio.run_coroutine_threadsafe(
                get_runtime().call_remote_method(instance, "__setattr__", (self.name, value), {}),
                get_dc_event_loop(),
            ).result()

    def __delete__(self, instance: DataClayObject):
        """Deleter for the dataClay property"""
        logger.debug(
            "(%s) Deleting dc_property '%s.%s'",
            instance._dc_meta.id,
            instance.__class__.__name__,
            self.name,
        )

        if instance._dc_is_local:
            logger.debug("(%s) Calling local __delattr__", instance._dc_meta.id)
            if not instance._dc_is_loaded:
                assert get_dc_event_loop()._thread_id != threading.get_ident()
                asyncio.run_coroutine_threadsafe(
                    get_runtime().data_manager.load_object(instance), get_dc_event_loop()
                ).result()

            delattr(instance, self.dc_property_name)
        else:
            logger.debug("(%s) Calling remote __delattr__", instance._dc_meta.id)
            assert get_dc_event_loop()._thread_id != threading.get_ident()
            return asyncio.run_coroutine_threadsafe(
                get_runtime().call_remote_method(instance, "__delattr__", (self.name,), {}),
                get_dc_event_loop(),
            )


class DataClayObject:
    """Main class for Persistent Objects.

    Objects that has to be made persistent should derive this class (either
    directly, through the StorageObject alias, or through a derived class).
    """

    _dc_meta: ObjectMetadata

    _dc_is_local: bool = True
    _dc_is_loaded: bool = True
    _dc_is_registered: bool = False
    _dc_is_replica: bool = False

    def __init_subclass__(cls) -> None:
        """Defines a @property for each annotatted attribute"""
        all_annotations = ChainMap(*(get_annotations(c) for c in cls.__mro__))

        for property_name, property_type in all_annotations.items():
            is_local_only = False
            transformer = None

            if property_name.startswith("_dc_"):
                continue
            if get_origin(property_type) is Annotated:
                for annotation in property_type.__metadata__:
                    if isinstance(annotation, PropertyTransformer):
                        transformer = annotation
                    if isinstance(annotation, LocalOnly):
                        is_local_only = True

            if is_local_only:
                continue
            if hasattr(cls, property_name):
                default_value = getattr(cls, property_name)
                dataclay_property = DataClayProperty(property_name, default_value, transformer)
            else:
                dataclay_property = DataClayProperty(property_name, transformer=transformer)
            setattr(cls, property_name, dataclay_property)

    def __new__(cls, *args, **kwargs):
        obj = super().__new__(cls)
        obj._dc_meta = ObjectMetadata(class_name=cls.__module__ + "." + cls.__name__)

        logger.debug(
            "(%s) Creating new DataClayObject '%s' with args=%s, kwargs=%s",
            obj._dc_meta.id,
            cls.__name__,
            args,
            kwargs,
        )

        # If the object is created on a backend, it should be made persistent immediately.
        # This happens when a DataClay object is instantiated from an activemethod.
        # Since activemethods are executed in another thread (using an executor),
        # there is no active event loop in the current thread. Therefore, we can safely use
        # run_coroutine_threadsafe to interact with the main event loop (dc_running_loop).
        # TODO: Apply this logic to all DataClayObject methods invoked within activemethods.
        if get_runtime() and get_runtime().is_backend:
            logger.debug("(%s) Calling implicit make_persistent", obj._dc_meta.id)

            # TODO: Consider making make_persistent an asynchronous call
            # Example: loop.create_task(obj.a_make_persistent())
            obj.make_persistent()
            # Alternatively, use the event loop for async behavior:
            # loop = get_dc_event_loop()
            # t = asyncio.run_coroutine_threadsafe(obj.make_persistent(), loop)
            # t.result()

        return obj

    @classmethod
    def new_proxy_object(cls):
        obj = super().__new__(cls)
        obj._dc_meta = ObjectMetadata(class_name=cls.__module__ + "." + cls.__name__)
        return obj

    @property
    def _dc_properties(self) -> dict[str, Any]:
        """Returns __dict__ with only _dc_property_ attributes"""
        return {k: v for k, v in vars(self).items() if k.startswith(DC_PROPERTY_PREFIX)}

    @property
    def _dc_state(self) -> tuple[dict, Any]:
        """Returns the object state"""
        state = {"_dc_meta": self._dc_meta}
        if hasattr(self, "__getstate__") and hasattr(self, "__setstate__"):
            return state, self.__getstate__()
        else:
            state.update(self._dc_properties)
            return state, None

    @property
    def _dc_all_backend_ids(self) -> set[UUID]:
        """Returns a set with all the backend ids where the object is stored"""
        if self._dc_meta.master_backend_id is None:
            return set()
        return self._dc_meta.replica_backend_ids | {self._dc_meta.master_backend_id}

    @property
    def is_persistent(self) -> bool:
        """Whether the object is registered in the dataClay system or not."""
        return self._dc_is_registered

    @property
    def backends(self) -> set[UUID]:
        """Returns a set with all the backend ids where the object is stored"""
        return self._dc_all_backend_ids

    def _clean_dc_properties(self):
        """
        Used to free up space when the client or backend lose ownership of the objects;
        or the object is being stored and unloaded
        """
        self.__dict__ = {
            k: v for k, v in vars(self).items() if not k.startswith(DC_PROPERTY_PREFIX)
        }

    async def _get_properties(self) -> dict[str, Any]:
        return await get_runtime().get_object_properties(self)

    async def a_get_properties(self) -> dict[str, Any]:
        """Async version of :meth:`get_properties`."""
        future = asyncio.run_coroutine_threadsafe(self._get_properties(), get_dc_event_loop())
        return await asyncio.wrap_future(future)

    def get_properties(self) -> dict[str, Any]:
        """Returns the properties of the object."""
        future = asyncio.run_coroutine_threadsafe(self._get_properties(), get_dc_event_loop())
        return future.result()

    @tracer.start_as_current_span("getID")
    def getID(self) -> Optional[str]:
        """Return the JSON-encoded metadata of the persistent object for COMPSs.

        If the object is NOT persistent, then this method returns None.
        """
        if self._dc_is_registered:
            return self._dc_meta.model_dump_json()
        else:
            return None

    @tracer.start_as_current_span("sync")
    async def _sync(self):
        if not self._dc_is_registered:
            raise ObjectNotRegisteredError(self._dc_meta.id)
        if self._dc_is_local and not self._dc_is_replica:
            raise ObjectIsMasterError(self._dc_meta.id)
        await get_runtime().sync_object_metadata(self)

    async def a_sync(self):
        """Async version of :meth:`sync`."""
        loop = get_dc_event_loop()
        future = asyncio.run_coroutine_threadsafe(self._sync(), loop)
        return await asyncio.wrap_future(future)

    def sync(self):
        """Synchronizes the object metadata

        It will always retrieve the current metadata from the kv database.
        It won't update local changes to the database.

        Raises:
            ObjectNotRegisteredError: If the object is not registered.
            ObjectIsMasterError: If the object is the master.
        """
        loop = get_dc_event_loop()
        future = asyncio.run_coroutine_threadsafe(self.a_sync(), loop)
        return future.result()

    ###########################
    # Object Oriented Methods #
    ###########################

    @tracer.start_as_current_span("make_persistent")
    async def _make_persistent(
        self, alias: Optional[str] = None, backend_id: Optional[UUID] = None
    ):
        if self._dc_is_registered:
            logger.info("(%s) Object is already registered", self._dc_meta.id)
            if backend_id:
                await self.a_move(backend_id)
            if alias:
                await self.a_add_alias(alias)
        else:
            await get_runtime().make_persistent(self, alias=alias, backend_id=backend_id)

    async def a_make_persistent(
        self, alias: Optional[str] = None, backend_id: Optional[UUID] = None
    ):
        """Async version of :meth:`make_persistent`."""
        future = asyncio.run_coroutine_threadsafe(
            self._make_persistent(alias, backend_id), get_dc_event_loop()
        )
        return await asyncio.wrap_future(future)

    def make_persistent(self, alias: Optional[str] = None, backend_id: Optional[UUID] = None):
        """Makes the object persistent.

        :param alias: Alias of the object. If None, the object will not have an alias.
        :param backend_id: ID of the backend where the object will be stored. If None, the object
            will be stored in a random backend.

        :raises: KeyError: If the backend_id is not registered in dataClay.
        """
        future = asyncio.run_coroutine_threadsafe(
            self._make_persistent(alias, backend_id), get_dc_event_loop()
        )
        return future.result()

    @classmethod
    @tracer.start_as_current_span("get_by_id")
    async def _get_by_id(cls, object_id: UUID) -> DataClayObject:
        return await get_runtime().get_object_by_id(object_id)

    @classmethod
    async def a_get_by_id(cls, object_id: UUID) -> DataClayObject:
        """Async version of :meth:`get_by_id`."""
        future = asyncio.run_coroutine_threadsafe(cls._get_by_id(object_id), get_dc_event_loop())
        return await asyncio.wrap_future(future)

    @classmethod
    def get_by_id(cls, object_id: UUID) -> DataClayObject:
        """Returns the object with the given id.

        Args:
            object_id: ID of the object.

        Returns:
            The object with the given id.

        Raises:
            DoesNotExistError: If the object does not exist.
        """

        # WARNING: This method must not be called from the same thread as the running event loop
        # or it will block the event loop. When unserializing dataClay objects, use "await dcloads"
        # if possible. Only use "pickle.loads" if you are sure that the event loop is not running.
        # "pickle.loads" of dataClay objects is calling this method behind. With `dcloads` this
        # method will be called in another thread, so it will not block the event loop.

        logger.debug("(%s) Calling get_by_id", object_id)
        assert get_dc_event_loop()._thread_id != threading.get_ident()
        future = asyncio.run_coroutine_threadsafe(cls._get_by_id(object_id), get_dc_event_loop())
        return future.result()

    @classmethod
    @tracer.start_as_current_span("get_by_alias")
    async def _get_by_alias(cls: Type[T], alias: str, dataset_name: str = None) -> T:
        try:
            return await get_runtime().get_object_by_alias(alias, dataset_name)
        except DoesNotExistError as e:
            raise AliasDoesNotExistError(alias, dataset_name) from e

    @classmethod
    async def a_get_by_alias(cls: Type[T], alias: str, dataset_name: str = None) -> T:
        """Async version of :meth:`get_by_alias`."""
        future = asyncio.run_coroutine_threadsafe(
            cls._get_by_alias(alias, dataset_name), get_dc_event_loop()
        )
        return await asyncio.wrap_future(future)

    @classmethod
    def get_by_alias(cls: Type[T], alias: str, dataset_name: str = None) -> T:
        """
        Retrieve an object by its alias.

        Args:
            alias: The alias of the object to retrieve.
            dataset_name: Optional. The name of the dataset where the alias is stored.
                          If not provided, the active dataset is used.

        Returns:
            The object associated with the given alias.

        Raises:
            DoesNotExistError: If no object with the given alias exists.
            DatasetIsNotAccessibleError: If the specified dataset is not accessible.
        """
        future = asyncio.run_coroutine_threadsafe(
            cls._get_by_alias(alias, dataset_name), get_dc_event_loop()
        )
        return future.result()

    @tracer.start_as_current_span("add_alias")
    async def _add_alias(self, alias: str):
        await get_runtime().add_alias(self, alias)

    async def a_add_alias(self, alias: str):
        """Async version of :meth:`add_alias`."""
        future = asyncio.run_coroutine_threadsafe(self._add_alias(alias), get_dc_event_loop())
        return await asyncio.wrap_future(future)

    def add_alias(self, alias: str):
        """Adds an alias to the object.

        Args:
            alias: Alias to be added.

        Raises:
            ObjectNotRegisteredError: If the object is not registered.
            AttributeError: If the alias is an empty string.
            DataClayException: If the alias already exists.
        """
        future = asyncio.run_coroutine_threadsafe(self._add_alias(alias), get_dc_event_loop())
        return future.result()

    @tracer.start_as_current_span("get_aliases")
    async def _get_aliases(self) -> set[str]:
        aliases = await get_runtime().get_all_alias(self._dc_meta.dataset_name, self._dc_meta.id)
        return set(aliases)

    async def a_get_aliases(self) -> set[str]:
        """Async version of :meth:`get_aliases`."""
        future = asyncio.run_coroutine_threadsafe(self._get_aliases(), get_dc_event_loop())
        return await asyncio.wrap_future(future)

    def get_aliases(self) -> set[str]:
        """Returns a set with all the aliases of the object."""
        future = asyncio.run_coroutine_threadsafe(self._get_aliases(), get_dc_event_loop())
        return future.result()

    @classmethod
    @tracer.start_as_current_span("delete_alias")
    async def _delete_alias(cls, alias: str, dataset_name: str = None):
        await get_runtime().delete_alias(alias, dataset_name=dataset_name)

    @classmethod
    async def a_delete_alias(cls, alias: str, dataset_name: str = None):
        """Async version of :meth:`delete_alias`."""
        future = asyncio.run_coroutine_threadsafe(
            cls._delete_alias(alias, dataset_name), get_dc_event_loop()
        )
        return await asyncio.wrap_future(future)

    @classmethod
    def delete_alias(cls, alias: str, dataset_name: str = None):
        """Removes the alias linked to an object.

        If this object is not referenced starting from a root object and no active session is
        accessing it, the garbage collector will remove it from the system.

        Args:
            alias: Alias to be removed.
            dataset_name: Name of the dataset where the alias is stored.
                          If None, the active dataset is used.

        Raises:
            DoesNotExistError: If the alias does not exist.
            DatasetIsNotAccessibleError: If the dataset is not accessible.
        """
        future = asyncio.run_coroutine_threadsafe(
            cls._delete_alias(alias, dataset_name), get_dc_event_loop()
        )
        return future.result()

    @tracer.start_as_current_span("move")
    async def _move(self, backend_id: UUID, recursive: bool = False, remotes: bool = True):
        if not self._dc_is_registered:
            await self.a_make_persistent(backend_id=backend_id)
        else:
            await get_runtime().send_objects([self], backend_id, False, recursive, remotes)

    async def a_move(self, backend_id: UUID, recursive: bool = False, remotes: bool = True):
        """Async version of :meth:`move`."""
        future = asyncio.run_coroutine_threadsafe(
            self._move(backend_id, recursive, remotes), get_dc_event_loop()
        )
        return await asyncio.wrap_future(future)

    def move(self, backend_id: UUID, recursive: bool = False, remotes: bool = True):
        """Moves the object to the specified backend.

        If the object is not registered, it will be registered with all its references
        to the corresponding backend

        Args:
            backend_id: Id of the backend where the object will be moved.
            recursive: If True, all objects referenced by this object registered in the
                same backend will also be moved.
            remotes: If True (default), when recursive is True the remote references will
                also be moved. Otherwise only the local references are moved.

        Raises:
            KeyError: If the backend_id is not registered in dataClay.
        """
        future = asyncio.run_coroutine_threadsafe(
            self._move(backend_id, recursive, remotes), get_dc_event_loop()
        )
        return future.result()

    ##############
    # Versioning #
    ##############

    @tracer.start_as_current_span("new_version")
    async def _new_version(
        self, backend_id: UUID = None, recursive: bool = False
    ) -> DataClayObject:
        return await get_runtime().new_object_version(self, backend_id)

    async def a_new_version(
        self, backend_id: UUID = None, recursive: bool = False
    ) -> DataClayObject:
        """Async version of :meth:`new_version`."""
        future = asyncio.run_coroutine_threadsafe(
            self._new_version(backend_id, recursive), get_dc_event_loop()
        )
        return await asyncio.wrap_future(future)

    def new_version(self, backend_id: UUID = None, recursive: bool = False) -> DataClayObject:
        """Create a new version of the current object.

        Args:
            backend_id: the backend where the object will be stored. If this parameter is not
                specified, a random backend will be chosen.

        Returns:
            A new object instance initialized with the field values of the current object.

        Raises:
            ObjectNotRegisteredError: If the object is not registered in dataClay.
            KeyError: If the backend_id is not registered in dataClay.
        """
        future = asyncio.run_coroutine_threadsafe(
            self._new_version(backend_id, recursive), get_dc_event_loop()
        )
        return future.result()

    @tracer.start_as_current_span("consolidate_version")
    async def _consolidate_version(self):
        await get_runtime().consolidate_version(self)

    async def a_consolidate_version(self):
        """Async version of :meth:`consolidate_version`."""
        future = asyncio.run_coroutine_threadsafe(self._consolidate_version(), get_dc_event_loop())
        return await asyncio.wrap_future(future)

    def consolidate_version(self):
        """Consolidate the current version of the object with the original one.

        Raises:
            ObjectIsNotVersionError: If the object is not a version.
        """
        future = asyncio.run_coroutine_threadsafe(self._consolidate_version(), get_dc_event_loop())
        return future.result()

    ###########
    # Replica #
    ###########

    @tracer.start_as_current_span("new_replica")
    async def _new_replica(
        self, backend_id: UUID = None, recursive: bool = False, remotes: bool = True
    ):
        await get_runtime().new_object_replica(self, backend_id, recursive, remotes)

    async def a_new_replica(
        self, backend_id: UUID = None, recursive: bool = False, remotes: bool = True
    ):
        future = asyncio.run_coroutine_threadsafe(
            self._new_replica(backend_id, recursive, remotes), get_dc_event_loop()
        )
        return await asyncio.wrap_future(future)

    def new_replica(self, backend_id: UUID = None, recursive: bool = False, remotes: bool = True):
        future = asyncio.run_coroutine_threadsafe(
            self._new_replica(backend_id, recursive, remotes), get_dc_event_loop()
        )
        return future.result()

    ########################
    # Object Store Methods #
    ########################

    @classmethod
    @tracer.start_as_current_span("dc_clone_by_alias")
    async def dc_clone_by_alias(cls, alias: str, recursive: bool = False) -> DataClayObject:
        """Returns a non-persistent object as a copy of the object with the alias specified.

        Fields referencing to other objects are kept as remote references to objects stored
        in dataClay, unless the recursive parameter is set to True.

        Args:
            alias: alias of the object to be retrieved.
            recursive:
                When this is set to True, the default behavior is altered so not only current
                object but all of its references are also retrieved locally.

        Returns:
            A new instance initialized with the field values of the object with the alias specified.

        Raises:
            DoesNotExistError: If the alias does not exist.
        """
        instance = await cls.a_get_by_alias(alias)
        return await get_runtime().make_object_copy(instance, recursive)

    @tracer.start_as_current_span("dc_clone")
    async def dc_clone(self, recursive: bool = False) -> DataClayObject:
        """Returns a non-persistent object as a copy of the current object.

        Args:
            recursive: When this is set to True, the default behavior is altered so not only current
                object but all of its references are also retrieved locally.

        Returns:
            A new object instance initialized with the field values of the current object.

        Raises:
            ObjectNotRegisteredError: If the object is not registered.
        """
        return await get_runtime().make_object_copy(self, recursive)

    @classmethod
    @tracer.start_as_current_span("dc_update_by_alias")
    async def dc_update_by_alias(cls, alias: str, from_object: DataClayObject):
        """Updates the object identified by specified alias with contents of from_object.

        Args:
            alias: alias of the object to be updated.
            from_object: object with the new values to be updated.

        Raises:
            DoesNotExistError: If the alias does not exist.
            TypeError: If the objects are not of the same type.
        """
        if cls != type(from_object):
            raise TypeError("Objects must be of the same type")

        o = await cls.a_get_by_alias(alias)
        await o.dc_update(from_object)

    @tracer.start_as_current_span("dc_update")
    async def dc_update(self, from_object: DataClayObject):
        """Updates the current object with the properties of from_object.

        Args:
            from_object: The object with the new values to update current object.

        Raises:
            TypeError: If the objects are not of the same type.
        """
        if not isinstance(from_object, type(self)):
            raise TypeError("Objects must be of the same type")

        await get_runtime().replace_object_properties(self, from_object)

    @tracer.start_as_current_span("dc_update_properties")
    async def _dc_update_properties(self, new_properties: dict[str, Any]):
        # TODO: Check that the new properties are the same and
        # of the same type as the current object
        await get_runtime().update_object_properties(self, new_properties)

    async def a_dc_update_properties(self, new_properties: dict[str, Any]):
        """Async version of :meth:`dc_update_properties`."""
        future = asyncio.run_coroutine_threadsafe(
            self._dc_update_properties(new_properties), get_dc_event_loop()
        )
        return await asyncio.wrap_future(future)

    def dc_update_properties(self, new_properties: dict[str, Any]):
        """Updates current object with the new properties.

        Args:
            new_properties: dictionary with the new properties to update current object.

        Raises:
            TypeError: If the objects are not of the same type.
        """
        future = asyncio.run_coroutine_threadsafe(
            self._dc_update_properties(new_properties), get_dc_event_loop()
        )
        return future.result()

    @tracer.start_as_current_span("dc_put")
    async def dc_put(self, alias: str, backend_id: UUID = None):
        """Makes the object persistent in the specified backend.

        Args:
            alias: a string that will identify the object in addition to its OID.
                Aliases are unique for dataset.
            backend_id: the backend where the object will be stored. If this parameter is not
                specified, a random backend will be chosen.

        Raises:
            AttributeError: if alias is null or empty.
            AlreadyExistError: If the alias already exists.
            KeyError: If the backend_id is not registered in dataClay.
        """
        if not alias:
            raise AttributeError("Alias cannot be null or empty")
        await self.a_make_persistent(alias=alias, backend_id=backend_id)

    #################
    # Magic Methods #
    #################

    def __repr__(self):
        status = "instance" if self._dc_is_registered else "volatile instance"
        return f"<{self._dc_meta.class_name} {status} with ObjectID={self._dc_meta.id}>"

    def __eq__(self, other):
        if not isinstance(other, DataClayObject):
            return False

        if not self._dc_is_registered or not other._dc_is_registered:
            return False

        return self._dc_meta.id == other._dc_meta.id

    # FIXME: Think another solution, the user may want to override the method
    def __hash__(self):
        return hash(self._dc_meta.id)

    def __copy__(self):
        # NOTE: A shallow copy cannot be performed, or has no sense.
        return self<|MERGE_RESOLUTION|>--- conflicted
+++ resolved
@@ -19,18 +19,15 @@
 
 from dataclay.annotated import LocalOnly, PropertyTransformer
 from dataclay.config import get_runtime
-<<<<<<< HEAD
-from dataclay.event_loop import get_dc_event_loop, run_dc_coroutine
+
+from dataclay.event_loop import get_dc_event_loop
 from dataclay.exceptions import (
     AliasDoesNotExistError,
     DoesNotExistError,
     ObjectIsMasterError,
     ObjectNotRegisteredError,
 )
-=======
-from dataclay.event_loop import get_dc_event_loop
-from dataclay.exceptions import ObjectIsMasterError, ObjectNotRegisteredError
->>>>>>> cf357367
+
 from dataclay.metadata.kvdata import ObjectMetadata
 from dataclay.utils.telemetry import trace
 
