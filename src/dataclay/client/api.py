"""Common library client API for dataClay.

Runtime.
Note that importing this module has a basic semantic: it prepares the dataClay
core and sets the "client" mode for the library.
"""

from __future__ import annotations

__all__ = ["init", "finish", "DataClayObject"]

import asyncio
import logging
import logging.config
from typing import TYPE_CHECKING, Optional
from uuid import UUID

from dataclay.config import (
    ClientSettings,
    get_runtime,
    session_var,
    set_runtime,
    settings,
)
from dataclay.event_loop import EventLoopThread, get_dc_event_loop, set_dc_event_loop
from dataclay.proxy import generate_jwt
from dataclay.runtime import ClientRuntime
from dataclay.utils.telemetry import trace

if TYPE_CHECKING:
    from uuid import UUID

    from dataclay.backend.client import BackendClient
    from dataclay.dataclay_object import DataClayObject

# This will be populated during initialization
# LOCAL = _UNDEFINED_LOCAL

tracer = trace.get_tracer(__name__)
logger = logging.getLogger(__name__)

_telemetry_started = False


def start_telemetry():
    global _telemetry_started
    if _telemetry_started:
        return

    if settings.service_name is None:
        settings.service_name = "client"

    if settings.tracing:
        # pylint: disable=import-outside-toplevel
        import dataclay.utils.telemetry

        dataclay.utils.telemetry.set_tracing(
            settings.service_name,
            settings.tracing_host,
            settings.tracing_port,
            settings.tracing_exporter,
        )

    if settings.metrics:
        # pylint: disable=import-outside-toplevel
        import dataclay.utils.metrics

        dataclay.utils.metrics.set_metrics(
            settings.metrics_host,
            settings.metrics_port,
            settings.metrics_exporter,
        )

    _telemetry_started = True


def init():
    client_api = Client()
    client_api.start()
    return client_api


def finish():
    pass


class Client:
    """Client API for dataClay.

    Usually you create client instance and call start() method to initialize it.

        from dataclay import client
        client = dataclay.client(host="127.0.0.1")
        client.start()
    """

    settings: ClientSettings
    runtime: ClientRuntime
    previous_settings: Optional[ClientSettings]
    previous_runtime: Optional[ClientRuntime]

    is_active: bool = False

    _token: bytes
    _TOKEN_EXPIRATION = 24 * 30

    def __init__(
        self,
        host: Optional[str] = None,
        port: Optional[int] = None,
        username: Optional[str] = None,
        password: Optional[str] = None,
        dataset: Optional[str] = None,
        local_backend: Optional[str] = None,
        proxy_host: Optional[str] = None,
        proxy_port: Optional[int] = None,
    ):
        # Set settings
        settings_kwargs = {}
        if host:
            settings_kwargs["dataclay_host"] = host
        if port:
            settings_kwargs["dataclay_port"] = port
        if username:
            settings_kwargs["username"] = username
        if password:
            settings_kwargs["password"] = password
        if dataset:
            settings_kwargs["dataset"] = dataset
        if local_backend:
            settings_kwargs["local_backend"] = local_backend
        if proxy_host:
            settings_kwargs["proxy_host"] = proxy_host
            settings_kwargs["proxy_enabled"] = True
        if proxy_port:
            settings_kwargs["proxy_port"] = proxy_port
            settings_kwargs["proxy_enabled"] = True

        self._token = b""
        self.settings = ClientSettings(**settings_kwargs)

        start_telemetry()

        # Set local backend
        # if settings.LOCAL_BACKEND:
        #     for ee_id, ee_info in self.runtime.ee_infos.items():
        #         if ee_info.sl_name == settings.LOCAL_BACKEND:
        #             global LOCAL
        #             LOCAL = ee_id
        #             break
        #     else:
        #         logger.warning("Backend with name '%s' not found, ignoring", settings.LOCAL_BACKEND)

    @tracer.start_as_current_span("start")
    def start(self):
        """Start the client runtime"""

        if self.is_active:
            logger.warning("Client already active. Ignoring")
            return

        logger.info("Starting client runtime")

        # Create new event loop in a new thread
        loop = asyncio.new_event_loop()
        set_dc_event_loop(loop)
        event_loop_thread = EventLoopThread(loop)
        event_loop_thread.start()
        event_loop_thread.ready.wait()

        # Replace settings
        self.previous_settings = settings.client
        settings.client = self.settings

        # Create and replace runtime
        self.previous_runtime = get_runtime()

        if settings.client.proxy_enabled:
            logger.debug(
                "Using proxy connection to %s:%s",
                settings.client.proxy_host,
                settings.client.proxy_port,
            )
            self.runtime = ClientRuntime(settings.client.proxy_host, settings.client.proxy_port)
            # Generate the JWT(JSON web token)
            self._token = generate_jwt(
                settings.client.password, settings.client.username, self._TOKEN_EXPIRATION
            )
        else:
            self.runtime = ClientRuntime(
                settings.client.dataclay_host, settings.client.dataclay_port
            )

        future = asyncio.run_coroutine_threadsafe(self.runtime.start(), loop)
        future.result()

        set_runtime(self.runtime)

        session_var.set(
            {
                "dataset_name": settings.client.dataset,
                "username": settings.client.username,
                "token": self._token,
            }
        )

        # Cache the dataclay_id, to avoid later request
        # self.runtime.dataclay_id

        self.is_active = True

    @tracer.start_as_current_span("stop")
    def stop(self):
        """Stop the client runtime"""
        if not self.is_active:
            logger.warning("Client is not active. Ignoring")
            return

        logger.info("Stopping client runtime")
        asyncio.run_coroutine_threadsafe(self.runtime.stop(), get_dc_event_loop()).result()
        settings.client = self.previous_settings
        set_runtime(self.previous_runtime)
        self.is_active = False

    def __del__(self):
        self.stop()

    def __enter__(self):
        self.start()
        return self

    def __exit__(self, *args):
        self.stop()

    async def __aenter__(self):
        self.start()
        return self

    async def __aexit__(self, *excinfo):
        self.stop()

    @tracer.start_as_current_span("get_backends")
    def get_backends(self) -> dict[UUID, BackendClient]:
        if not self.is_active:
            raise RuntimeError("Client is not active")
        asyncio.run_coroutine_threadsafe(
            self.runtime.backend_clients.update(), get_dc_event_loop()
        ).result()
        return self.runtime.backend_clients

<<<<<<< HEAD
    @tracer.start_as_current_span("a_get_backends")
    async def a_get_backends(self) -> dict[UUID, BackendClient]:
=======

class AsyncClient(Client):
    """AsyncClient API for dataClay.

    Usually you create client instance and call start() method to initialize it.

        from dataclay import AsyncClient
        client = AsyncClient(host="127.0.0.1")
        await client.start()
    """

    @tracer.start_as_current_span("start")
    def start(self):
        """Start the client runtime"""

        if self.is_active:
            logger.warning("Client already active. Ignoring")
            return

        logger.info("Starting client runtime")

        loop = asyncio.new_event_loop()
        set_dc_event_loop(loop)
        thread = EventLoopThread(loop)
        thread.start()

        # TODO: Change to event instead of sleep

        # Replace settings
        self.previous_settings = settings.client
        settings.client = self.settings

        # Create and replace runtime
        self.previous_runtime = get_runtime()

        if settings.client.proxy_enabled:
            logger.debug(
                "Using proxy connection to %s:%s",
                settings.client.proxy_host,
                settings.client.proxy_port,
            )
            self.runtime = ClientRuntime(settings.client.proxy_host, settings.client.proxy_port)
            # Generate the JWT(JSON web token)
            self._token = generate_jwt(
                settings.client.password, settings.client.username, self._TOKEN_EXPIRATION
            )
        else:

            self.runtime = ClientRuntime(
                settings.client.dataclay_host, settings.client.dataclay_port
            )
            future = asyncio.run_coroutine_threadsafe(self.runtime.start(), loop)
            future.result()

        set_runtime(self.runtime)

        session_var.set(
            {
                "dataset_name": settings.client.dataset,
                "username": settings.client.username,
                "token": self._token,
            }
        )

        # Cache the dataclay_id, to avoid later request
        # self.runtime.dataclay_id

        self.is_active = True

    @tracer.start_as_current_span("stop")
    async def stop(self):
        """Stop the client runtime"""
        if not self.is_active:
            logger.warning("Client is not active. Ignoring")
            return

        logger.info("Stopping client runtime")
        future = asyncio.run_coroutine_threadsafe(self.runtime.stop(), get_dc_event_loop())
        await asyncio.wrap_future(future)
        settings.client = self.previous_settings
        set_runtime(self.previous_runtime)
        self.is_active = False

    def __del__(self):
        pass

    def __enter__(self):
        self.start()
        return self

    async def __aenter__(self):
        self.start()
        return self

    async def __aexit__(self, *excinfo):
        await self.stop()

    @tracer.start_as_current_span("get_backends")
    async def get_backends(self) -> dict[UUID, BackendClient]:
>>>>>>> 8952a797
        if not self.is_active:
            raise RuntimeError("Client is not active")
        future = asyncio.run_coroutine_threadsafe(
            self.runtime.backend_clients.update(), get_dc_event_loop()
        )
        await asyncio.wrap_future(future)
        return self.runtime.backend_clients


###############
# To Refactor #
###############


# def register_dataclay(id, host, port):
#     """Register external dataClay for federation
#     Args:
#         host: external dataClay host name
#         port: external dataClay port
#     """
#     return get_runtime().register_external_dataclay(id, host, port)


# def unfederate(ext_dataclay_id=None):
#     """Unfederate all objects belonging to/federated with external data clay with id provided
#     or with all any external dataclay if no argument provided.
#     :param ext_dataclay_id: external dataClay id
#     :return: None
#     :type ext_dataclay_id: uuid
#     :rtype: None
#     """
#     if ext_dataclay_id is not None:
#         return get_runtime().unfederate_all_objects(ext_dataclay_id)
#     else:
#         return get_runtime().unfederate_all_objects_with_all_dcs()


# def migrate_federated_objects(origin_dataclay_id, dest_dataclay_id):
#     """Migrate federated objects from origin dataclay to destination dataclay
#     :param origin_dataclay_id: origin dataclay id
#     :param dest_dataclay_id destination dataclay id
#     :return: None
#     :rtype: None
#     """
#     return get_runtime().migrate_federated_objects(origin_dataclay_id, dest_dataclay_id)


# def federate_all_objects(dest_dataclay_id):
#     """Federate all objects from current dataclay to destination dataclay
#     :param dest_dataclay_id destination dataclay id
#     :return: None
#     :rtype: None
#     """
#     return get_runtime().federate_all_objects(dest_dataclay_id)<|MERGE_RESOLUTION|>--- conflicted
+++ resolved
@@ -23,6 +23,7 @@
     settings,
 )
 from dataclay.event_loop import EventLoopThread, get_dc_event_loop, set_dc_event_loop
+from dataclay.proxy import generate_jwt
 from dataclay.proxy import generate_jwt
 from dataclay.runtime import ClientRuntime
 from dataclay.utils.telemetry import trace
@@ -202,6 +203,11 @@
                 "username": settings.client.username,
                 "token": self._token,
             }
+            {
+                "dataset_name": settings.client.dataset,
+                "username": settings.client.username,
+                "token": self._token,
+            }
         )
 
         # Cache the dataclay_id, to avoid later request
@@ -248,110 +254,8 @@
         ).result()
         return self.runtime.backend_clients
 
-<<<<<<< HEAD
     @tracer.start_as_current_span("a_get_backends")
     async def a_get_backends(self) -> dict[UUID, BackendClient]:
-=======
-
-class AsyncClient(Client):
-    """AsyncClient API for dataClay.
-
-    Usually you create client instance and call start() method to initialize it.
-
-        from dataclay import AsyncClient
-        client = AsyncClient(host="127.0.0.1")
-        await client.start()
-    """
-
-    @tracer.start_as_current_span("start")
-    def start(self):
-        """Start the client runtime"""
-
-        if self.is_active:
-            logger.warning("Client already active. Ignoring")
-            return
-
-        logger.info("Starting client runtime")
-
-        loop = asyncio.new_event_loop()
-        set_dc_event_loop(loop)
-        thread = EventLoopThread(loop)
-        thread.start()
-
-        # TODO: Change to event instead of sleep
-
-        # Replace settings
-        self.previous_settings = settings.client
-        settings.client = self.settings
-
-        # Create and replace runtime
-        self.previous_runtime = get_runtime()
-
-        if settings.client.proxy_enabled:
-            logger.debug(
-                "Using proxy connection to %s:%s",
-                settings.client.proxy_host,
-                settings.client.proxy_port,
-            )
-            self.runtime = ClientRuntime(settings.client.proxy_host, settings.client.proxy_port)
-            # Generate the JWT(JSON web token)
-            self._token = generate_jwt(
-                settings.client.password, settings.client.username, self._TOKEN_EXPIRATION
-            )
-        else:
-
-            self.runtime = ClientRuntime(
-                settings.client.dataclay_host, settings.client.dataclay_port
-            )
-            future = asyncio.run_coroutine_threadsafe(self.runtime.start(), loop)
-            future.result()
-
-        set_runtime(self.runtime)
-
-        session_var.set(
-            {
-                "dataset_name": settings.client.dataset,
-                "username": settings.client.username,
-                "token": self._token,
-            }
-        )
-
-        # Cache the dataclay_id, to avoid later request
-        # self.runtime.dataclay_id
-
-        self.is_active = True
-
-    @tracer.start_as_current_span("stop")
-    async def stop(self):
-        """Stop the client runtime"""
-        if not self.is_active:
-            logger.warning("Client is not active. Ignoring")
-            return
-
-        logger.info("Stopping client runtime")
-        future = asyncio.run_coroutine_threadsafe(self.runtime.stop(), get_dc_event_loop())
-        await asyncio.wrap_future(future)
-        settings.client = self.previous_settings
-        set_runtime(self.previous_runtime)
-        self.is_active = False
-
-    def __del__(self):
-        pass
-
-    def __enter__(self):
-        self.start()
-        return self
-
-    async def __aenter__(self):
-        self.start()
-        return self
-
-    async def __aexit__(self, *excinfo):
-        await self.stop()
-
-    @tracer.start_as_current_span("get_backends")
-    async def get_backends(self) -> dict[UUID, BackendClient]:
->>>>>>> 8952a797
         if not self.is_active:
             raise RuntimeError("Client is not active")
         future = asyncio.run_coroutine_threadsafe(
