--- conflicted
+++ resolved
@@ -152,6 +152,7 @@
             ("dataset-name", current_context["dataset_name"]),
             ("username", current_context["username"]),
             ("authorization", current_context["token"]),
+            ("authorization", current_context["token"]),
         ]
 
         response = await self.stub.CallActiveMethod(request, metadata=metadata)
@@ -167,6 +168,12 @@
             object_id=str(object_id),
             attribute=attribute,
         )
+        current_context = session_var.get()
+        metadata = self.metadata_call + [
+            ("username", current_context["username"]),
+            ("authorization", current_context["token"]),
+        ]
+        response = await self.stub.GetObjectAttribute(request, metadata=metadata)
         current_context = session_var.get()
         metadata = self.metadata_call + [
             ("username", current_context["username"]),
@@ -189,11 +196,7 @@
             ("username", current_context["username"]),
             ("authorization", current_context["token"]),
         ]
-<<<<<<< HEAD
         response = await self.stub.SetObjectAttribute(request, metadata=metadata)
-=======
-        response = await self.stub.GetObjectAttribute(request, metadata=metadata)
->>>>>>> 8952a797
         return response.value, response.is_exception
 
     @grpc_aio_error_handler
@@ -207,11 +210,7 @@
             ("username", current_context["username"]),
             ("authorization", current_context["token"]),
         ]
-<<<<<<< HEAD
         response = await self.stub.DelObjectAttribute(request, metadata=metadata)
-=======
-        response = await self.stub.GetObjectAttribute(request, metadata=metadata)
->>>>>>> 8952a797
         return response.value, response.is_exception
 
     @grpc_aio_error_handler
